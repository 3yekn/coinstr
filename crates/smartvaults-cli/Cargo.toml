--- conflicted
+++ resolved
@@ -16,13 +16,8 @@
 smartvaults-sdk = { path = "../smartvaults-sdk" }
 dialoguer = "0.11"
 dirs = "5.0"
-<<<<<<< HEAD
 once_cell = "1.19"
-owo-colors = "3.5"
-=======
-once_cell = "1.18"
 owo-colors = "4.0"
->>>>>>> 5d83360a
 prettytable-rs = "0.10"
 regex = "1.10"
 rustyline = { version = "12.0", default-features = false }
