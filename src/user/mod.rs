--- conflicted
+++ resolved
@@ -116,14 +116,10 @@
 			"karen" => constants::get_known_user(constants::KAREN),
 			"mark" => constants::get_known_user(constants::MARK),
 			"amanda" => constants::get_known_user(constants::AMANDA),
-<<<<<<< HEAD
 			"trey" => constants::get_known_user(constants::TREY),
 			"saas1" => constants::get_known_user(constants::SAAS_1),
 			"saas2" => constants::get_known_user(constants::SAAS_2),
-			_ => User::alice(), // todo: should raise an error if not found rather than return alice
-=======
 			_ => panic!("User not exists"), // todo: should raise an error if not found rather than return alice
->>>>>>> 5b80e928
 		}
 	}
 }
